# these libs are requested to build common python libs 
# if you are an advance user and are sure to not use them you can comment the following lines
wheel
Cython
pybind11
pre-commit

# if you require GDAL and or pyproj in your module please uncomment these lines
# there are set up to be inlined with SEPAL implementation of GDAL and PROJ version
numpy==1.22.2
GDAL==3.4.3
pyproj==3.3.0

# uncomment if you want to run your module with GEE in SEPAL
git+https://github.com/openforis/earthengine-api.git@v0.1.270#egg=earthengine-api&subdirectory=python

# the base lib to run any sepal_ui based app 
# don't forget to fix it to a specific version when you're app is ready
<<<<<<< HEAD
sepal_ui==2.10.3
=======
sepal_ui==2.10.2
>>>>>>> 49cae663

# custom libs
geopandas==0.10.2
pandas==1.4.1
requests==2.22.0
Shapely==1.8.1.post1
shapely_geojson==0.0.1
traitlets==5.1.1
ipyleaflet==0.16.0<|MERGE_RESOLUTION|>--- conflicted
+++ resolved
@@ -16,11 +16,7 @@
 
 # the base lib to run any sepal_ui based app 
 # don't forget to fix it to a specific version when you're app is ready
-<<<<<<< HEAD
 sepal_ui==2.10.3
-=======
-sepal_ui==2.10.2
->>>>>>> 49cae663
 
 # custom libs
 geopandas==0.10.2
